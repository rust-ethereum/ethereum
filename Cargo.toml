[package]
name = "ethereum"
version = "0.7.1"
license = "Apache-2.0"
authors = ["Wei Tang <hi@that.world>"]
description = "Core block and transaction types for Ethereum."
repository = "https://github.com/rust-blockchain/ethereum"
keywords = ["no_std", "ethereum"]
edition = "2018"

[dependencies]
ethereum-types = { version = "0.12", default-features = false, features = [
	"rlp",
] }
rlp = { version = "0.5", default-features = false }
<<<<<<< HEAD
codec = { package = "parity-scale-codec", optional = true, version = "2.0", default-features = false, features = [
	"derive",
] }
serde = { version = "1.0", optional = true, default-features = false, features = [
	"derive",
] }
=======
codec = { package = "parity-scale-codec", version = "2.0", default-features = false, features = ["derive"], optional = true }
serde = { version = "1.0", default-features = false, features = ["derive"], optional = true }
bytes = "1"
>>>>>>> 55f585b3
rlp-derive = "0.1"
sha3 = { version = "0.9", default-features = false }
triehash = { version = "0.8", default-features = false }
hash256-std-hasher = { version = "0.15", default-features = false }
hash-db = { version = "0.15", default-features = false }

[dev-dependencies]
rand = "0.8"
hex-literal = "0.3"

[features]
default = ["std"]
with-codec = ["codec", "ethereum-types/codec"]
with-serde = ["serde", "ethereum-types/serialize"]
std = [
	"ethereum-types/std",
	"rlp/std",
	"codec/std",
	"serde/std",
	"sha3/std",
	"triehash/std",
	"hash256-std-hasher/std",
	"hash-db/std",
]

[workspace]
members = []<|MERGE_RESOLUTION|>--- conflicted
+++ resolved
@@ -13,18 +13,13 @@
 	"rlp",
 ] }
 rlp = { version = "0.5", default-features = false }
-<<<<<<< HEAD
 codec = { package = "parity-scale-codec", optional = true, version = "2.0", default-features = false, features = [
 	"derive",
 ] }
 serde = { version = "1.0", optional = true, default-features = false, features = [
 	"derive",
 ] }
-=======
-codec = { package = "parity-scale-codec", version = "2.0", default-features = false, features = ["derive"], optional = true }
-serde = { version = "1.0", default-features = false, features = ["derive"], optional = true }
 bytes = "1"
->>>>>>> 55f585b3
 rlp-derive = "0.1"
 sha3 = { version = "0.9", default-features = false }
 triehash = { version = "0.8", default-features = false }
