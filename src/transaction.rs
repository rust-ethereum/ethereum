use crate::{Bytes, EnvelopedDecodable, EnvelopedDecoderError, EnvelopedEncodable};
use alloc::vec::Vec;
use bytes::BytesMut;
use core::ops::Deref;
use ethereum_types::{Address, H160, H256, U256};
use rlp::{Decodable, DecoderError, Encodable, Rlp, RlpStream};
use sha3::{Digest, Keccak256};

#[derive(Clone, Copy, Debug, PartialEq, Eq)]
#[cfg_attr(
	feature = "with-codec",
	derive(codec::Encode, codec::Decode, scale_info::TypeInfo)
)]
#[cfg_attr(feature = "with-serde", derive(serde::Serialize, serde::Deserialize))]
pub enum TransactionAction {
	Call(H160),
	Create,
}

impl Encodable for TransactionAction {
	fn rlp_append(&self, s: &mut RlpStream) {
		match self {
			Self::Call(address) => {
				s.encoder().encode_value(&address[..]);
			}
			Self::Create => s.encoder().encode_value(&[]),
		}
	}
}

impl Decodable for TransactionAction {
	fn decode(rlp: &Rlp) -> Result<Self, DecoderError> {
		if rlp.is_empty() {
			if rlp.is_data() {
				Ok(TransactionAction::Create)
			} else {
				Err(DecoderError::RlpExpectedToBeData)
			}
		} else {
			Ok(TransactionAction::Call(rlp.as_val()?))
		}
	}
}

#[derive(Clone, Copy, Debug, PartialEq, Eq)]
#[cfg_attr(
	feature = "with-codec",
	derive(codec::Encode, codec::Decode, scale_info::TypeInfo)
)]
#[cfg_attr(feature = "with-serde", derive(serde::Serialize, serde::Deserialize))]
pub struct TransactionRecoveryId(pub u64);

impl Deref for TransactionRecoveryId {
	type Target = u64;

	fn deref(&self) -> &u64 {
		&self.0
	}
}

impl TransactionRecoveryId {
	pub fn standard(self) -> u8 {
		if self.0 == 27 || self.0 == 28 || self.0 > 36 {
			((self.0 - 1) % 2) as u8
		} else {
			4
		}
	}

	pub fn chain_id(self) -> Option<u64> {
		if self.0 > 36 {
			Some((self.0 - 35) / 2)
		} else {
			None
		}
	}
}

#[derive(Clone, Debug, PartialEq, Eq)]
#[cfg_attr(feature = "with-codec", derive(scale_info::TypeInfo))]
#[cfg_attr(feature = "with-serde", derive(serde::Serialize, serde::Deserialize))]
pub struct TransactionSignature {
	v: TransactionRecoveryId,
	r: H256,
	s: H256,
}

impl TransactionSignature {
	#[must_use]
	pub fn new(v: u64, r: H256, s: H256) -> Option<Self> {
		const LOWER: H256 = H256([
			0x00, 0x00, 0x00, 0x00, 0x00, 0x00, 0x00, 0x00, 0x00, 0x00, 0x00, 0x00, 0x00, 0x00,
			0x00, 0x00, 0x00, 0x00, 0x00, 0x00, 0x00, 0x00, 0x00, 0x00, 0x00, 0x00, 0x00, 0x00,
			0x00, 0x00, 0x00, 0x01,
		]);
		const UPPER: H256 = H256([
			0xff, 0xff, 0xff, 0xff, 0xff, 0xff, 0xff, 0xff, 0xff, 0xff, 0xff, 0xff, 0xff, 0xff,
			0xff, 0xfe, 0xba, 0xae, 0xdc, 0xe6, 0xaf, 0x48, 0xa0, 0x3b, 0xbf, 0xd2, 0x5e, 0x8c,
			0xd0, 0x36, 0x41, 0x41,
		]);

		let v = TransactionRecoveryId(v);
		let is_valid = v.standard() <= 1 && r < UPPER && r >= LOWER && s < UPPER && s >= LOWER;

		if is_valid {
			Some(Self { v, r, s })
		} else {
			None
		}
	}

	#[must_use]
	pub fn v(&self) -> u64 {
		self.v.0
	}

	#[must_use]
	pub fn standard_v(&self) -> u8 {
		self.v.standard()
	}

	#[must_use]
	pub fn chain_id(&self) -> Option<u64> {
		self.v.chain_id()
	}

	#[must_use]
	pub fn r(&self) -> &H256 {
		&self.r
	}

	#[must_use]
	pub fn s(&self) -> &H256 {
		&self.s
	}

	#[must_use]
	pub fn is_low_s(&self) -> bool {
		const LOWER: H256 = H256([
			0x7f, 0xff, 0xff, 0xff, 0xff, 0xff, 0xff, 0xff, 0xff, 0xff, 0xff, 0xff, 0xff, 0xff,
			0xff, 0xff, 0x5d, 0x57, 0x6e, 0x73, 0x57, 0xa4, 0x50, 0x1d, 0xdf, 0xe9, 0x2f, 0x46,
			0x68, 0x1b, 0x20, 0xa0,
		]);

		self.s <= LOWER
	}
}

#[cfg(feature = "codec")]
impl codec::Encode for TransactionSignature {
	fn size_hint(&self) -> usize {
		codec::Encode::size_hint(&(self.v.0, self.r, self.s))
	}

	fn using_encoded<R, F: FnOnce(&[u8]) -> R>(&self, f: F) -> R {
		codec::Encode::using_encoded(&(self.v.0, self.r, self.s), f)
	}
}

#[cfg(feature = "codec")]
impl codec::Decode for TransactionSignature {
	fn decode<I: codec::Input>(value: &mut I) -> Result<Self, codec::Error> {
		let (v, r, s) = codec::Decode::decode(value)?;
		match Self::new(v, r, s) {
			Some(signature) => Ok(signature),
			None => Err(codec::Error::from("Invalid signature")),
		}
	}
}

#[derive(Clone, Debug, PartialEq, Eq)]
#[cfg_attr(
	feature = "with-codec",
	derive(codec::Encode, codec::Decode, scale_info::TypeInfo)
)]
#[cfg_attr(
	feature = "with-serde",
	derive(serde::Serialize, serde::Deserialize),
	serde(rename_all = "camelCase")
)]
pub struct AccessListItem {
	pub address: Address,
	pub storage_keys: Vec<H256>,
}

impl Encodable for AccessListItem {
	fn rlp_append(&self, s: &mut RlpStream) {
		s.begin_list(2);
		s.append(&self.address);
		s.append_list(&self.storage_keys);
	}
}

impl Decodable for AccessListItem {
	fn decode(rlp: &Rlp) -> Result<Self, DecoderError> {
		Ok(Self {
			address: rlp.val_at(0)?,
			storage_keys: rlp.list_at(1)?,
		})
	}
}

pub type AccessList = Vec<AccessListItem>;

#[derive(Clone, Debug, PartialEq, Eq)]
#[cfg_attr(
	feature = "with-codec",
	derive(codec::Encode, codec::Decode, scale_info::TypeInfo)
)]
pub struct LegacyTransactionMessage {
	pub nonce: U256,
	pub gas_price: U256,
	pub gas_limit: U256,
	pub action: TransactionAction,
	pub value: U256,
	pub input: Bytes,
	pub chain_id: Option<u64>,
}

impl LegacyTransactionMessage {
	pub fn hash(&self) -> H256 {
		H256::from_slice(Keccak256::digest(&rlp::encode(self)).as_slice())
	}
}

impl From<LegacyTransaction> for LegacyTransactionMessage {
	fn from(t: TransactionV0) -> Self {
		Self {
			nonce: t.nonce,
			gas_price: t.gas_price,
			gas_limit: t.gas_limit,
			action: t.action,
			value: t.value,
			input: t.input,
			chain_id: t.signature.chain_id(),
		}
	}
}

impl Encodable for LegacyTransactionMessage {
	fn rlp_append(&self, s: &mut RlpStream) {
		if let Some(chain_id) = self.chain_id {
			s.begin_list(9);
			s.append(&self.nonce);
			s.append(&self.gas_price);
			s.append(&self.gas_limit);
			s.append(&self.action);
			s.append(&self.value);
			s.append(&self.input);
			s.append(&chain_id);
			s.append(&0_u8);
			s.append(&0_u8);
		} else {
			s.begin_list(6);
			s.append(&self.nonce);
			s.append(&self.gas_price);
			s.append(&self.gas_limit);
			s.append(&self.action);
			s.append(&self.value);
			s.append(&self.input);
		}
	}
}

#[derive(Clone, Debug, PartialEq, Eq)]
pub struct EIP2930TransactionMessage {
	pub chain_id: u64,
	pub nonce: U256,
	pub gas_price: U256,
	pub gas_limit: U256,
	pub action: TransactionAction,
	pub value: U256,
	pub input: Bytes,
	pub access_list: Vec<AccessListItem>,
}

impl From<EIP2930Transaction> for EIP2930TransactionMessage {
	fn from(t: EIP2930Transaction) -> Self {
		Self {
			chain_id: t.chain_id,
			nonce: t.nonce,
			gas_price: t.gas_price,
			gas_limit: t.gas_limit,
			action: t.action,
			value: t.value,
			input: t.input,
			access_list: t.access_list,
		}
	}
}

impl Encodable for EIP2930TransactionMessage {
	fn rlp_append(&self, s: &mut RlpStream) {
		s.begin_list(8);
		s.append(&self.chain_id);
		s.append(&self.nonce);
		s.append(&self.gas_price);
		s.append(&self.gas_limit);
		s.append(&self.action);
		s.append(&self.value);
		s.append(&self.input);
		s.append_list(&self.access_list);
	}
}

impl EIP2930TransactionMessage {
	pub fn hash(&self) -> H256 {
		let encoded = rlp::encode(self);
		let mut out = alloc::vec![0; 1 + encoded.len()];
		out[0] = 1;
		out[1..].copy_from_slice(&encoded);
		H256::from_slice(Keccak256::digest(&out).as_slice())
	}
}

#[derive(Clone, Debug, PartialEq, Eq)]
pub struct EIP1559TransactionMessage {
	pub chain_id: u64,
	pub nonce: U256,
	pub max_priority_fee_per_gas: U256,
	pub max_fee_per_gas: U256,
	pub gas_limit: U256,
	pub action: TransactionAction,
	pub value: U256,
	pub input: Bytes,
	pub access_list: Vec<AccessListItem>,
}

impl From<EIP1559Transaction> for EIP1559TransactionMessage {
	fn from(t: EIP1559Transaction) -> Self {
		Self {
			chain_id: t.chain_id,
			nonce: t.nonce,
			max_priority_fee_per_gas: t.max_priority_fee_per_gas,
			max_fee_per_gas: t.max_fee_per_gas,
			gas_limit: t.gas_limit,
			action: t.action,
			value: t.value,
			input: t.input,
			access_list: t.access_list,
		}
	}
}

impl Encodable for EIP1559TransactionMessage {
	fn rlp_append(&self, s: &mut RlpStream) {
		s.begin_list(9);
		s.append(&self.chain_id);
		s.append(&self.nonce);
		s.append(&self.max_priority_fee_per_gas);
		s.append(&self.max_fee_per_gas);
		s.append(&self.gas_limit);
		s.append(&self.action);
		s.append(&self.value);
		s.append(&self.input);
		s.append_list(&self.access_list);
	}
}

impl EIP1559TransactionMessage {
	pub fn hash(&self) -> H256 {
		let encoded = rlp::encode(self);
		let mut out = alloc::vec![0; 1 + encoded.len()];
		out[0] = 2;
		out[1..].copy_from_slice(&encoded);
		H256::from_slice(Keccak256::digest(&out).as_slice())
	}
}

#[derive(Clone, Debug, PartialEq, Eq)]
#[cfg_attr(
	feature = "with-codec",
	derive(codec::Encode, codec::Decode, scale_info::TypeInfo)
)]
#[cfg_attr(feature = "with-serde", derive(serde::Serialize, serde::Deserialize))]
pub struct LegacyTransaction {
	pub nonce: U256,
	pub gas_price: U256,
	pub gas_limit: U256,
	pub action: TransactionAction,
	pub value: U256,
	pub input: Bytes,
	pub signature: TransactionSignature,
}

impl LegacyTransaction {
	pub fn hash(&self) -> H256 {
		H256::from_slice(Keccak256::digest(&rlp::encode(self)).as_slice())
	}
}

impl Encodable for LegacyTransaction {
	fn rlp_append(&self, s: &mut RlpStream) {
		s.begin_list(9);
		s.append(&self.nonce);
		s.append(&self.gas_price);
		s.append(&self.gas_limit);
		s.append(&self.action);
		s.append(&self.value);
		s.append(&self.input);
		s.append(&self.signature.v.0);
		s.append(&U256::from_big_endian(&self.signature.r[..]));
		s.append(&U256::from_big_endian(&self.signature.s[..]));
	}
}

impl Decodable for LegacyTransaction {
	fn decode(rlp: &Rlp) -> Result<Self, DecoderError> {
		if rlp.item_count()? != 9 {
			return Err(DecoderError::RlpIncorrectListLen);
		}

		let v = rlp.val_at(6)?;
		let r = {
			let mut rarr = [0_u8; 32];
			rlp.val_at::<U256>(7)?.to_big_endian(&mut rarr);
			H256::from(rarr)
		};
		let s = {
			let mut sarr = [0_u8; 32];
			rlp.val_at::<U256>(8)?.to_big_endian(&mut sarr);
			H256::from(sarr)
		};
		let signature = TransactionSignature::new(v, r, s)
			.ok_or(DecoderError::Custom("Invalid transaction signature format"))?;

		Ok(Self {
			nonce: rlp.val_at(0)?,
			gas_price: rlp.val_at(1)?,
			gas_limit: rlp.val_at(2)?,
			action: rlp.val_at(3)?,
			value: rlp.val_at(4)?,
			input: rlp.val_at(5)?,
			signature,
		})
	}
}

#[derive(Clone, Debug, PartialEq, Eq)]
#[cfg_attr(
	feature = "with-codec",
	derive(codec::Encode, codec::Decode, scale_info::TypeInfo)
)]
#[cfg_attr(feature = "with-serde", derive(serde::Serialize, serde::Deserialize))]
pub struct EIP2930Transaction {
	pub chain_id: u64,
	pub nonce: U256,
	pub gas_price: U256,
	pub gas_limit: U256,
	pub action: TransactionAction,
	pub value: U256,
	pub input: Bytes,
	pub access_list: AccessList,
	pub odd_y_parity: bool,
	pub r: H256,
	pub s: H256,
}

impl EIP2930Transaction {
	pub fn hash(&self) -> H256 {
		let encoded = rlp::encode(self);
		let mut out = alloc::vec![0; 1 + encoded.len()];
		out[0] = 1;
		out[1..].copy_from_slice(&encoded);
		H256::from_slice(Keccak256::digest(&out).as_slice())
	}
}

impl Encodable for EIP2930Transaction {
	fn rlp_append(&self, s: &mut RlpStream) {
		s.begin_list(11);
		s.append(&self.chain_id);
		s.append(&self.nonce);
		s.append(&self.gas_price);
		s.append(&self.gas_limit);
		s.append(&self.action);
		s.append(&self.value);
		s.append(&self.input);
		s.append_list(&self.access_list);
		s.append(&self.odd_y_parity);
		s.append(&U256::from_big_endian(&self.r[..]));
		s.append(&U256::from_big_endian(&self.s[..]));
	}
}

impl Decodable for EIP2930Transaction {
	fn decode(rlp: &Rlp) -> Result<Self, DecoderError> {
		if rlp.item_count()? != 11 {
			return Err(DecoderError::RlpIncorrectListLen);
		}

		Ok(Self {
			chain_id: rlp.val_at(0)?,
			nonce: rlp.val_at(1)?,
			gas_price: rlp.val_at(2)?,
			gas_limit: rlp.val_at(3)?,
			action: rlp.val_at(4)?,
			value: rlp.val_at(5)?,
			input: rlp.val_at(6)?,
			access_list: rlp.list_at(7)?,
			odd_y_parity: rlp.val_at(8)?,
			r: {
				let mut rarr = [0_u8; 32];
				rlp.val_at::<U256>(9)?.to_big_endian(&mut rarr);
				H256::from(rarr)
			},
			s: {
				let mut sarr = [0_u8; 32];
				rlp.val_at::<U256>(10)?.to_big_endian(&mut sarr);
				H256::from(sarr)
			},
		})
	}
}

#[derive(Clone, Debug, PartialEq, Eq)]
#[cfg_attr(
	feature = "with-codec",
	derive(codec::Encode, codec::Decode, scale_info::TypeInfo)
)]
#[cfg_attr(feature = "with-serde", derive(serde::Serialize, serde::Deserialize))]
pub struct EIP1559Transaction {
	pub chain_id: u64,
	pub nonce: U256,
	pub max_priority_fee_per_gas: U256,
	pub max_fee_per_gas: U256,
	pub gas_limit: U256,
	pub action: TransactionAction,
	pub value: U256,
	pub input: Bytes,
	pub access_list: AccessList,
	pub odd_y_parity: bool,
	pub r: H256,
	pub s: H256,
}

impl EIP1559Transaction {
	pub fn hash(&self) -> H256 {
		let encoded = rlp::encode(self);
		let mut out = alloc::vec![0; 1 + encoded.len()];
		out[0] = 2;
		out[1..].copy_from_slice(&encoded);
		H256::from_slice(Keccak256::digest(&out).as_slice())
	}
}

impl Encodable for EIP1559Transaction {
	fn rlp_append(&self, s: &mut RlpStream) {
		s.begin_list(12);
		s.append(&self.chain_id);
		s.append(&self.nonce);
		s.append(&self.max_priority_fee_per_gas);
		s.append(&self.max_fee_per_gas);
		s.append(&self.gas_limit);
		s.append(&self.action);
		s.append(&self.value);
		s.append(&self.input);
		s.append_list(&self.access_list);
		s.append(&self.odd_y_parity);
		s.append(&U256::from_big_endian(&self.r[..]));
		s.append(&U256::from_big_endian(&self.s[..]));
	}
}

impl Decodable for EIP1559Transaction {
	fn decode(rlp: &Rlp) -> Result<Self, DecoderError> {
		if rlp.item_count()? != 12 {
			return Err(DecoderError::RlpIncorrectListLen);
		}

		Ok(Self {
			chain_id: rlp.val_at(0)?,
			nonce: rlp.val_at(1)?,
			max_priority_fee_per_gas: rlp.val_at(2)?,
			max_fee_per_gas: rlp.val_at(3)?,
			gas_limit: rlp.val_at(4)?,
			action: rlp.val_at(5)?,
			value: rlp.val_at(6)?,
			input: rlp.val_at(7)?,
			access_list: rlp.list_at(8)?,
			odd_y_parity: rlp.val_at(9)?,
			r: {
				let mut rarr = [0_u8; 32];
				rlp.val_at::<U256>(10)?.to_big_endian(&mut rarr);
				H256::from(rarr)
			},
			s: {
				let mut sarr = [0_u8; 32];
				rlp.val_at::<U256>(11)?.to_big_endian(&mut sarr);
				H256::from(sarr)
			},
		})
	}
}

pub type TransactionV0 = LegacyTransaction;

impl EnvelopedEncodable for TransactionV0 {
	fn type_id(&self) -> Option<u8> {
		None
	}
	fn encode_payload(&self) -> BytesMut {
		rlp::encode(self)
	}
}

impl EnvelopedDecodable for TransactionV0 {
	type PayloadDecoderError = DecoderError;

	fn decode(bytes: &[u8]) -> Result<Self, EnvelopedDecoderError<Self::PayloadDecoderError>> {
		Ok(rlp::decode(bytes)?)
	}
}

#[derive(Clone, Debug, PartialEq, Eq)]
#[cfg_attr(
	feature = "with-codec",
	derive(codec::Encode, codec::Decode, scale_info::TypeInfo)
)]
#[cfg_attr(feature = "with-serde", derive(serde::Serialize, serde::Deserialize))]
pub enum TransactionV1 {
	/// Legacy transaction type
	Legacy(LegacyTransaction),
	/// EIP-2930 transaction
	EIP2930(EIP2930Transaction),
}

impl TransactionV1 {
	pub fn hash(&self) -> H256 {
		match self {
			TransactionV1::Legacy(t) => t.hash(),
			TransactionV1::EIP2930(t) => t.hash(),
		}
	}
}

impl EnvelopedEncodable for TransactionV1 {
	fn type_id(&self) -> Option<u8> {
		match self {
			Self::Legacy(_) => None,
			Self::EIP2930(_) => Some(1),
		}
	}

	fn encode_payload(&self) -> BytesMut {
		match self {
			Self::Legacy(tx) => rlp::encode(tx),
			Self::EIP2930(tx) => rlp::encode(tx),
		}
	}
}

impl EnvelopedDecodable for TransactionV1 {
	type PayloadDecoderError = DecoderError;

	fn decode(bytes: &[u8]) -> Result<Self, EnvelopedDecoderError<Self::PayloadDecoderError>> {
		if bytes.is_empty() {
			return Err(EnvelopedDecoderError::UnknownTypeId);
		}

<<<<<<< HEAD
		let first = *slice.first().ok_or(DecoderError::Custom("empty slice"))?;
=======
		let first = bytes[0];
>>>>>>> 24739cc8

		let rlp = Rlp::new(bytes);
		if rlp.is_list() {
			return Ok(Self::Legacy(rlp.as_val()?));
		}

		let s = &bytes[1..];

		if first == 0x01 {
			return Ok(Self::EIP2930(rlp::decode(s)?));
		}

		Err(DecoderError::Custom("invalid tx type").into())
	}
}

#[derive(Clone, Debug, PartialEq, Eq)]
#[cfg_attr(
	feature = "with-codec",
	derive(codec::Encode, codec::Decode, scale_info::TypeInfo)
)]
#[cfg_attr(feature = "with-serde", derive(serde::Serialize, serde::Deserialize))]
pub enum TransactionV2 {
	/// Legacy transaction type
	Legacy(LegacyTransaction),
	/// EIP-2930 transaction
	EIP2930(EIP2930Transaction),
	/// EIP-1559 transaction
	EIP1559(EIP1559Transaction),
}

impl TransactionV2 {
	pub fn hash(&self) -> H256 {
		match self {
			TransactionV2::Legacy(t) => t.hash(),
			TransactionV2::EIP2930(t) => t.hash(),
			TransactionV2::EIP1559(t) => t.hash(),
		}
	}
}

impl EnvelopedEncodable for TransactionV2 {
	fn type_id(&self) -> Option<u8> {
		match self {
			Self::Legacy(_) => None,
			Self::EIP2930(_) => Some(1),
			Self::EIP1559(_) => Some(2),
		}
	}

	fn encode_payload(&self) -> BytesMut {
		match self {
			Self::Legacy(tx) => rlp::encode(tx),
			Self::EIP2930(tx) => rlp::encode(tx),
			Self::EIP1559(tx) => rlp::encode(tx),
		}
	}
}

impl EnvelopedDecodable for TransactionV2 {
	type PayloadDecoderError = DecoderError;

	fn decode(bytes: &[u8]) -> Result<Self, EnvelopedDecoderError<Self::PayloadDecoderError>> {
		if bytes.is_empty() {
			return Err(EnvelopedDecoderError::UnknownTypeId);
		}

<<<<<<< HEAD
		let first = *slice.first().ok_or(DecoderError::Custom("empty slice"))?;
=======
		let first = bytes[0];
>>>>>>> 24739cc8

		let rlp = Rlp::new(bytes);
		if rlp.is_list() {
			return Ok(Self::Legacy(rlp.as_val()?));
		}

		let s = &bytes[1..];

		if first == 0x01 {
			return Ok(Self::EIP2930(rlp::decode(s)?));
		}

		if first == 0x02 {
			return Ok(Self::EIP1559(rlp::decode(s)?));
		}

		Err(DecoderError::Custom("invalid tx type").into())
	}
}

impl From<LegacyTransaction> for TransactionV1 {
	fn from(t: LegacyTransaction) -> Self {
		TransactionV1::Legacy(t)
	}
}

impl From<LegacyTransaction> for TransactionV2 {
	fn from(t: LegacyTransaction) -> Self {
		TransactionV2::Legacy(t)
	}
}

impl From<TransactionV1> for TransactionV2 {
	fn from(t: TransactionV1) -> Self {
		match t {
			TransactionV1::Legacy(t) => TransactionV2::Legacy(t),
			TransactionV1::EIP2930(t) => TransactionV2::EIP2930(t),
		}
	}
}

pub type TransactionAny = TransactionV2;

#[cfg(test)]
mod tests {
	use super::*;
	use hex_literal::hex;

	#[test]
	fn can_decode_raw_transaction() {
		let bytes = hex!("f901e48080831000008080b90196608060405234801561001057600080fd5b50336000806101000a81548173ffffffffffffffffffffffffffffffffffffffff021916908373ffffffffffffffffffffffffffffffffffffffff1602179055507fc68045c3c562488255b55aa2c4c7849de001859ff0d8a36a75c2d5ed80100fb660405180806020018281038252600d8152602001807f48656c6c6f2c20776f726c64210000000000000000000000000000000000000081525060200191505060405180910390a160cf806100c76000396000f3fe6080604052348015600f57600080fd5b506004361060285760003560e01c80638da5cb5b14602d575b600080fd5b60336075565b604051808273ffffffffffffffffffffffffffffffffffffffff1673ffffffffffffffffffffffffffffffffffffffff16815260200191505060405180910390f35b6000809054906101000a900473ffffffffffffffffffffffffffffffffffffffff168156fea265627a7a72315820fae816ad954005c42bea7bc7cb5b19f7fd5d3a250715ca2023275c9ca7ce644064736f6c634300050f003278a04cab43609092a99cf095d458b61b47189d1bbab64baed10a0fd7b7d2de2eb960a011ab1bcda76dfed5e733219beb83789f9887b2a7b2e61759c7c90f7d40403201");

		<TransactionV0 as EnvelopedDecodable>::decode(&bytes).unwrap();
		<TransactionV1 as EnvelopedDecodable>::decode(&bytes).unwrap();
		<TransactionV2 as EnvelopedDecodable>::decode(&bytes).unwrap();
	}

	#[test]
	fn transaction_v0() {
		let tx = TransactionV0 {
			nonce: 12.into(),
			gas_price: 20_000_000_000_u64.into(),
			gas_limit: 21000.into(),
			action: TransactionAction::Call(
				hex!("727fc6a68321b754475c668a6abfb6e9e71c169a").into(),
			),
			value: U256::from(10) * 1_000_000_000 * 1_000_000_000,
			input: hex!("a9059cbb000000000213ed0f886efd100b67c7e4ec0a85a7d20dc971600000000000000000000015af1d78b58c4000").into(),
			signature: TransactionSignature::new(38, hex!("be67e0a07db67da8d446f76add590e54b6e92cb6b8f9835aeb67540579a27717").into(), hex!("2d690516512020171c1ec870f6ff45398cc8609250326be89915fb538e7bd718").into()).unwrap(),
		};

		assert_eq!(
			tx,
			<TransactionV0 as EnvelopedDecodable>::decode(&tx.encode()).unwrap()
		);
	}

	#[test]
	fn transaction_v1() {
		let tx = TransactionV1::EIP2930(EIP2930Transaction {
			chain_id: 5,
			nonce: 7.into(),
			gas_price: 30_000_000_000_u64.into(),
			gas_limit: 5_748_100_u64.into(),
			action: TransactionAction::Call(
				hex!("811a752c8cd697e3cb27279c330ed1ada745a8d7").into(),
			),
			value: U256::from(2) * 1_000_000_000 * 1_000_000_000,
			input: hex!("6ebaf477f83e051589c1188bcc6ddccd").into(),
			access_list: vec![
				AccessListItem {
					address: hex!("de0b295669a9fd93d5f28d9ec85e40f4cb697bae").into(),
					storage_keys: vec![
						hex!("0000000000000000000000000000000000000000000000000000000000000003")
							.into(),
						hex!("0000000000000000000000000000000000000000000000000000000000000007")
							.into(),
					],
				},
				AccessListItem {
					address: hex!("bb9bc244d798123fde783fcc1c72d3bb8c189413").into(),
					storage_keys: vec![],
				},
			],
			odd_y_parity: false,
			r: hex!("36b241b061a36a32ab7fe86c7aa9eb592dd59018cd0443adc0903590c16b02b0").into(),
			s: hex!("5edcc541b4741c5cc6dd347c5ed9577ef293a62787b4510465fadbfe39ee4094").into(),
		});

		assert_eq!(
			tx,
			<TransactionV1 as EnvelopedDecodable>::decode(&tx.encode()).unwrap()
		);
	}

	#[test]
	fn transaction_v2() {
		let tx = TransactionV2::EIP1559(EIP1559Transaction {
			chain_id: 5,
			nonce: 7.into(),
			max_priority_fee_per_gas: 10_000_000_000_u64.into(),
			max_fee_per_gas: 30_000_000_000_u64.into(),
			gas_limit: 5_748_100_u64.into(),
			action: TransactionAction::Call(
				hex!("811a752c8cd697e3cb27279c330ed1ada745a8d7").into(),
			),
			value: U256::from(2) * 1_000_000_000 * 1_000_000_000,
			input: hex!("6ebaf477f83e051589c1188bcc6ddccd").into(),
			access_list: vec![
				AccessListItem {
					address: hex!("de0b295669a9fd93d5f28d9ec85e40f4cb697bae").into(),
					storage_keys: vec![
						hex!("0000000000000000000000000000000000000000000000000000000000000003")
							.into(),
						hex!("0000000000000000000000000000000000000000000000000000000000000007")
							.into(),
					],
				},
				AccessListItem {
					address: hex!("bb9bc244d798123fde783fcc1c72d3bb8c189413").into(),
					storage_keys: vec![],
				},
			],
			odd_y_parity: false,
			r: hex!("36b241b061a36a32ab7fe86c7aa9eb592dd59018cd0443adc0903590c16b02b0").into(),
			s: hex!("5edcc541b4741c5cc6dd347c5ed9577ef293a62787b4510465fadbfe39ee4094").into(),
		});

		assert_eq!(
			tx,
			<TransactionV2 as EnvelopedDecodable>::decode(&tx.encode()).unwrap()
		);
	}
}<|MERGE_RESOLUTION|>--- conflicted
+++ resolved
@@ -658,11 +658,7 @@
 			return Err(EnvelopedDecoderError::UnknownTypeId);
 		}
 
-<<<<<<< HEAD
-		let first = *slice.first().ok_or(DecoderError::Custom("empty slice"))?;
-=======
 		let first = bytes[0];
->>>>>>> 24739cc8
 
 		let rlp = Rlp::new(bytes);
 		if rlp.is_list() {
@@ -730,11 +726,7 @@
 			return Err(EnvelopedDecoderError::UnknownTypeId);
 		}
 
-<<<<<<< HEAD
-		let first = *slice.first().ok_or(DecoderError::Custom("empty slice"))?;
-=======
 		let first = bytes[0];
->>>>>>> 24739cc8
 
 		let rlp = Rlp::new(bytes);
 		if rlp.is_list() {
